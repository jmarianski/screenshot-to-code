--- conflicted
+++ resolved
@@ -604,16 +604,7 @@
                         index=index,
                     )
                 )
-<<<<<<< HEAD
-            elif GEMINI_API_KEY and (
-                model == Llm.GEMINI_2_0_PRO_EXP
-                or model == Llm.GEMINI_2_0_FLASH_EXP
-                or model == Llm.GEMINI_2_0_FLASH
-                or model == Llm.GEMINI_2_5_FLASH_PREVIEW_05_20
-            ):
-=======
             elif GEMINI_API_KEY and model in GEMINI_MODELS:
->>>>>>> 1cb76e96
                 tasks.append(
                     stream_gemini_response(
                         prompt_messages,
