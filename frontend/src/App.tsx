import { useRef, useState, useCallback } from "react";
import ImageUpload from "./components/ImageUpload";
import CodePreview from "./components/CodePreview";
import Preview from "./components/Preview";
import { CodeGenerationParams, generateCode } from "./generateCode";
import Spinner from "./components/Spinner";
import classNames from "classnames";
import {
  FaCode,
  FaCopy,
  FaDesktop,
  FaDownload,
  FaMobile,
  FaUndo,
} from "react-icons/fa";

import { Switch } from "./components/ui/switch";
import copy from "copy-to-clipboard";
import toast from "react-hot-toast";
import { Button } from "@/components/ui/button";
import { Textarea } from "@/components/ui/textarea";
import { Tabs, TabsContent, TabsList, TabsTrigger } from "./components/ui/tabs";
import CodeMirror from "./components/CodeMirror";
import SettingsDialog from "./components/SettingsDialog";
<<<<<<< HEAD
import { AppStatus, Settings } from "@/types";
=======
import { Settings, EditorTheme, AppState } from "./types";
>>>>>>> 9811b8a7
import { IS_RUNNING_ON_CLOUD } from "./config";
import { PicoBadge } from "./components/PicoBadge";
import { OnboardingNote } from "./components/OnboardingNote";
import { usePersistedState } from "./hooks/usePersistedState";
import { UrlInputSection } from "./components/UrlInputSection";
import TermsOfServiceDialog from "./components/TermsOfServiceDialog";
import html2canvas from 'html2canvas';
import { USER_CLOSE_WEB_SOCKET_CODE } from "./constants";

function App() {
  const [appState, setAppState] = useState<AppState>(AppState.INITIAL);
  const [generatedCode, setGeneratedCode] = useState<string>("");
  const [referenceImages, setReferenceImages] = useState<string[]>([]);
  const [executionConsole, setExecutionConsole] = useState<string[]>([]);
  const [updateInstruction, setUpdateInstruction] = useState("");
  const [history, setHistory] = useState<string[]>([]);
  const [settings, setSettings] = usePersistedState<Settings>(
    {
      openAiApiKey: null,
      screenshotOneApiKey: null,
      isImageGenerationEnabled: true,
      editorTheme: EditorTheme.COBALT,
      isTermOfServiceAccepted: false,
    },
    "setting"
  );
  const [isImgCompare, setIsImgCompare] = useState<boolean>(false);
  const wsRef = useRef<WebSocket>(null);

  const takeScreenshot = async (): Promise<string> => {
		const iframeElement = document.querySelector('#preview-desktop') as HTMLIFrameElement;
    if (!iframeElement?.contentWindow?.document.body) {
      return '';
    }

    const canvas = await html2canvas(iframeElement.contentWindow.document.body);
		const png = canvas.toDataURL('image/png');
    return png;
  }

  const downloadCode = () => {
    // Create a blob from the generated code
    const blob = new Blob([generatedCode], { type: "text/html" });
    const url = URL.createObjectURL(blob);

    // Create an anchor element and set properties for download
    const a = document.createElement("a");
    a.href = url;
    a.download = "index.html"; // Set the file name for download
    document.body.appendChild(a); // Append to the document
    a.click(); // Programmatically click the anchor to trigger download

    // Clean up by removing the anchor and revoking the Blob URL
    document.body.removeChild(a);
    URL.revokeObjectURL(url);
  };

  const reset = () => {
    setAppState(AppState.INITIAL);
    setGeneratedCode("");
    setReferenceImages([]);
    setExecutionConsole([]);
    setHistory([]);
  };

  const stop = () => {
    wsRef.current?.close?.(USER_CLOSE_WEB_SOCKET_CODE);
    // make sure stop can correct the state even if the websocket is already closed
    setAppState(AppStatus.CODE_READY);
  }

  function doGenerateCode(params: CodeGenerationParams) {
    setExecutionConsole([]);
    setAppState(AppState.CODING);

    // Merge settings with params
    const updatedParams = { ...params, ...settings };

    generateCode(
      wsRef,
      updatedParams,
      (token) => setGeneratedCode((prev) => prev + token),
      (code) => setGeneratedCode(code),
      (line) => setExecutionConsole((prev) => [...prev, line]),
      () => setAppState(AppState.CODE_READY)
    );
  }

  // Initial version creation
  function doCreate(referenceImages: string[]) {
    setReferenceImages(referenceImages);
    if (referenceImages.length > 0) {
      doGenerateCode({
        generationType: "create",
        image: referenceImages[0],
      });
    }
  }

  // Subsequent updates
  async function doUpdate() {
    const updatedHistory = [...history, generatedCode, updateInstruction];
    if (isImgCompare) {
      const resultImg = await takeScreenshot();
      doGenerateCode({
        generationType: "update",
        image: referenceImages[0],
        resultImg: resultImg,
        history: updatedHistory,
      });
    } else {
      doGenerateCode({
        generationType: "update",
        image: referenceImages[0],
        history: updatedHistory,
      });
    }

    setHistory(updatedHistory);
    setGeneratedCode("");
    setUpdateInstruction("");
  }

  const doCopyCode = useCallback(() => {
    copy(generatedCode);
    toast.success("Copied to clipboard");
  }, [generatedCode]);

  const handleTermDialogOpenChange = (open: boolean) => {
    setSettings((s) => ({
      ...s,
      isTermOfServiceAccepted: !open,
    }));
  };

  return (
    <div className="mt-2">
      {IS_RUNNING_ON_CLOUD && <PicoBadge />}
      {IS_RUNNING_ON_CLOUD && (
        <TermsOfServiceDialog
          open={!settings.isTermOfServiceAccepted}
          onOpenChange={handleTermDialogOpenChange}
        />
      )}

      <div className="hidden lg:fixed lg:inset-y-0 lg:z-50 lg:flex lg:w-96 lg:flex-col">
        <div className="flex grow flex-col gap-y-2 overflow-y-auto border-r border-gray-200 bg-white px-6">
          <div className="flex items-center justify-between mt-10">
            <h1 className="text-2xl ">Screenshot to Code</h1>
            <SettingsDialog settings={settings} setSettings={setSettings} />
          </div>
          {appState === AppState.INITIAL && (
            <h2 className="text-sm text-gray-500 mb-2">
              Drag & drop a screenshot to get started.
            </h2>
          )}

          {IS_RUNNING_ON_CLOUD && !settings.openAiApiKey && <OnboardingNote />}

          {(appState === AppState.CODING ||
            appState === AppState.CODE_READY) && (
            <>
              {/* Show code preview only when coding */}
              {appState === AppState.CODING && (
                <div className="flex flex-col">
                  <div className="flex items-center gap-x-1">
                    <Spinner />
                    {executionConsole.slice(-1)[0]}
                  </div>
                  <div className="flex mt-4 w-full">
                    <Button onClick={stop} className="w-full">
                      Stop
                    </Button>
                  </div>
                  <CodePreview code={generatedCode} />
                </div>
              )}

              {appState === AppState.CODE_READY && (
                <div>
                  <div className="grid w-full gap-2">
                   <div className="flex justify-between items-center gap-x-2">
                      <div className="font-500">
                        Auto Image Comparison
                      </div>
                      <Switch
                          checked={isImgCompare}
                          onCheckedChange={setIsImgCompare}
                      />
                    </div>
                    <Textarea
                      placeholder="Tell the AI what to change..."
                      onChange={(e) => setUpdateInstruction(e.target.value)}
                      value={updateInstruction}
                    />
                    <Button onClick={doUpdate}>Update</Button>
                  </div>
                  <div className="flex items-center gap-x-2 mt-2">
                    <Button
                      onClick={downloadCode}
                      className="flex items-center gap-x-2"
                    >
                      <FaDownload /> Download
                    </Button>
                    <Button
                      onClick={reset}
                      className="flex items-center gap-x-2"
                    >
                      <FaUndo />
                      Reset
                    </Button>
                  </div>
                </div>
              )}

              {/* Reference image display */}
              <div className="flex gap-x-2 mt-2">
                <div className="flex flex-col">
                  <div
                    className={classNames({
                      "scanning relative": appState === AppState.CODING,
                    })}
                  >
                    <img
                      className="w-[340px] border border-gray-200 rounded-md"
                      src={referenceImages[0]}
                      alt="Reference"
                    />
                  </div>
                  <div className="text-gray-400 uppercase text-sm text-center mt-1">
                    Original Screenshot
                  </div>
                </div>
                <div className="bg-gray-400 px-4 py-2 rounded text-sm hidden">
                  <h2 className="text-lg mb-4 border-b border-gray-800">
                    Console
                  </h2>
                  {executionConsole.map((line, index) => (
                    <div
                      key={index}
                      className="border-b border-gray-400 mb-2 text-gray-600 font-mono"
                    >
                      {line}
                    </div>
                  ))}
                </div>
              </div>
            </>
          )}
        </div>
      </div>

      <main className="py-2 lg:pl-96">
        {appState === AppState.INITIAL && (
          <div className="flex flex-col justify-center items-center gap-y-10">
            <ImageUpload setReferenceImages={doCreate} />
            <UrlInputSection
              doCreate={doCreate}
              screenshotOneApiKey={settings.screenshotOneApiKey}
            />
          </div>
        )}

        {(appState === AppState.CODING || appState === AppState.CODE_READY) && (
          <div className="ml-4">
            <Tabs defaultValue="desktop">
              <div className="flex justify-end mr-8 mb-4">
                <TabsList>
                  <TabsTrigger value="desktop" className="flex gap-x-2">
                    <FaDesktop /> Desktop
                  </TabsTrigger>
                  <TabsTrigger value="mobile" className="flex gap-x-2">
                    <FaMobile /> Mobile
                  </TabsTrigger>
                  <TabsTrigger value="code" className="flex gap-x-2">
                    <FaCode />
                    Code
                  </TabsTrigger>
                </TabsList>
              </div>
              <TabsContent value="desktop">
                <Preview code={generatedCode} device="desktop" />
              </TabsContent>
              <TabsContent value="mobile">
                <Preview code={generatedCode} device="mobile" />
              </TabsContent>
              <TabsContent value="code">
                <div className="relative">
                  <CodeMirror
                    code={generatedCode}
                    editorTheme={settings.editorTheme}
                    onCodeChange={setGeneratedCode}
                  />
                  <span
                    title="Copy Code"
                    className="flex items-center justify-center w-10 h-10 text-gray-500 hover:bg-gray-100 cursor-pointer rounded-lg text-sm p-2.5 absolute top-[20px] right-[20px]"
                    onClick={doCopyCode}
                  >
                    <FaCopy />
                  </span>
                </div>
              </TabsContent>
            </Tabs>
          </div>
        )}
      </main>
    </div>
  );
}

export default App;<|MERGE_RESOLUTION|>--- conflicted
+++ resolved
@@ -22,11 +22,7 @@
 import { Tabs, TabsContent, TabsList, TabsTrigger } from "./components/ui/tabs";
 import CodeMirror from "./components/CodeMirror";
 import SettingsDialog from "./components/SettingsDialog";
-<<<<<<< HEAD
-import { AppStatus, Settings } from "@/types";
-=======
 import { Settings, EditorTheme, AppState } from "./types";
->>>>>>> 9811b8a7
 import { IS_RUNNING_ON_CLOUD } from "./config";
 import { PicoBadge } from "./components/PicoBadge";
 import { OnboardingNote } from "./components/OnboardingNote";
